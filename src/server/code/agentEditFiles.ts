import { type Issue, type Repository } from "@octokit/webhooks-types";
import fs from "fs";
import { getTypes, getImages } from "../analyze/sourceMap";
import {
  parseTemplate,
  constructNewOrEditSystemPrompt,
  type RepoSettings,
  type BaseEventData,
  getStyles,
  generateJacobBranchName,
} from "../utils";
import { addLineNumbers, getFiles, removeLineNumbers } from "../utils/files";
import { sendGptVisionRequest } from "../openai/request";
import { setNewBranch } from "../git/branch";
import { checkAndCommit } from "./checkAndCommit";
import { saveImages } from "../utils/images";
<<<<<<< HEAD

import { emitCodeEvent } from "../utils/events";
import { getSnapshotUrl } from "~/app/utils";
import { PlanningAgentActionType, createPlan } from "~/server/utils/agent";
=======
import {
  emitCodeEvent,
  emitPlanEvent,
  emitPlanStepEvent,
} from "../utils/events";
import { getSnapshotUrl } from "~/app/utils";
import { createPlan, type Plan } from "~/server/utils/agent";
>>>>>>> b6096e30
import { sendSelfConsistencyChainOfThoughtGptRequest } from "../openai/utils";
import { addCommitAndPush } from "../git/commit";
import path from "path";
import { runBuildCheck } from "../build/node/check";

export interface EditFilesParams extends BaseEventData {
  repository: Repository;
  token: string;
  issue: Issue;
  rootPath: string;
  sourceMap: string;
  repoSettings?: RepoSettings;
}

export async function agentEditFiles(params: EditFilesParams) {
  const {
    repository,
    token,
    issue,
    rootPath,
    sourceMap,
    repoSettings,
    ...baseEventData
  } = params;
  const newBranch = generateJacobBranchName(issue.number);
  const snapshotUrl = getSnapshotUrl(issue.body);
  // Fallback to a source file list if we don't have a source map (e.g. JS projects)
  // When we start processing PRs, need to handle appending additionalComments
  const issueBody = issue.body ? `\n${issue.body}` : "";
  const issueText = `${issue.title}${issueBody}`;
  //   const research = await researchIssue(
  //     issueText,
  //     sourceMapOrFileList,
  //     rootPath,
  //   );
  const research = ""; // TODO: currently this is part of the GitHub issue, need to separate it out
  let codePatch = "";
  const maxPlanIterations = 3;
  const maxSteps = 10;
  let planIterations = 0;
  let buildErrors = "";
  let newPrBody = "";
  while (planIterations < maxPlanIterations) {
    planIterations++;
    const plan = await createPlan(
      issueText,
      sourceMap,
      research,
      codePatch,
      buildErrors,
    );
    codePatch = "";
    buildErrors = "";
    if (!plan) {
      throw new Error("No plan generated");
    }
<<<<<<< HEAD
=======
    await emitPlanEvent({ ...baseEventData, plan });
    if (originalPlan === undefined) {
      originalPlan = plan;
    }
>>>>>>> b6096e30
    if (!plan.steps?.length) {
      // No steps in the plan, so we're done
      break;
    }
    let stepNumber = 0;
    for (const step of plan.steps.slice(0, maxSteps)) {
      stepNumber++;
<<<<<<< HEAD
      const isNewFile = step.type === PlanningAgentActionType.CreateNewCode;
=======
      await emitPlanStepEvent({ ...baseEventData, planStep: step });
      // const step = plan.steps[0];
      // if (!step) {
      //   throw new Error("No step generated");
      // }
>>>>>>> b6096e30
      console.log(
        `Step ${stepNumber}: ${step.title}\n\nFile: ${step.filePath}\n\nDetails: ${step.instructions}\n\nExit Criteria${step.exitCriteria}`,
      );

      const code = isNewFile ? "" : getFiles(rootPath, [step.filePath]);

      const types = getTypes(rootPath, repoSettings);
      const packages = Object.keys(
        repoSettings?.packageDependencies ?? {},
      ).join("\n");
      const styles = await getStyles(rootPath, repoSettings);
      let images = await getImages(rootPath, repoSettings);
      images = await saveImages(images, issue?.body, rootPath, repoSettings);

      const filePlan = `Instructions for ${step.filePath}:\n\n${step.instructions}\n\nExit Criteria:\n\n${step.exitCriteria}`;

      const codeTemplateParams = {
        sourceMap,
        types,
        packages,
        styles,
        images,
        code,
        issueBody: issueText,
        research,
        plan: filePlan,
        snapshotUrl: snapshotUrl ?? "",
        codePatch,
      };

      const codeSystemPrompt = parseTemplate(
        "dev",
        "code_edit_files_diff",
        "system",
        codeTemplateParams,
      );
      const codeUserPrompt = parseTemplate(
        "dev",
        "code_edit_files_diff",
        "user",
        codeTemplateParams,
      );

      // Call sendGptRequest with the issue and concatenated code file
      const response = await sendGptVisionRequest(
        codeUserPrompt,
        codeSystemPrompt,
        snapshotUrl,
        0.2,
        baseEventData,
      );

      // Extract the patch from the response
      const patchMatch = response?.match(
        /<code_patch>([\s\S]*?)<\/code_patch>/,
      );
      const patch = patchMatch?.[1] ? patchMatch[1].trim() : "";

      if (patch) {
        // commit the file and push to the branch
        await setNewBranch({
          ...baseEventData,
          rootPath,
          branchName: newBranch,
        });

        const files = await applyCodePatch(
          rootPath,
          step.filePath,
          patch,
          isNewFile,
        );
        await Promise.all(
          files.map((file) => emitCodeEvent({ ...baseEventData, ...file })),
        );

        await addCommitAndPush({
          ...baseEventData,
          rootPath,
          branchName: newBranch,
          commitMessage: step.title,
          token,
        });
        // Save this patch and add it to the list of other code patches
        codePatch += `\n${patch}\n`;
      } else {
        console.log("No changes were made in this step.");
      }

      console.log(`\n\n\n\n***** <code_patch>`, codePatch);
      console.log(`</code_patch> *****\n\n\n\n`);
      console.log(`[${repository.full_name}] planIterations`, planIterations);
    }
    newPrBody += `## Changes Performed:\n\n${
      plan.steps
        ?.map(
          (step, idx) =>
            `### Step ${idx + 1}: ${step.title}\n\n#### Files: \n\n${step.filePath}\n\n#### Details: \n\n${step.instructions}\n\n#### Exit Criteria\n\n${step.exitCriteria}\n\n\n`,
        )
        .join("\n\n") ?? `No plan found.`
    }`;
    // After all the code patches have been applied, run the build check
    // Save the build errors and pass them back to the next iteration
    try {
      await runBuildCheck({
        ...baseEventData,
        path: rootPath,
        afterModifications: true,
        repoSettings,
      });
    } catch (error) {
      const { message } = error as Error;
      buildErrors = message;
    }
  }

  await checkAndCommit({
    ...baseEventData,
    repository,
    token,
    rootPath,
    branch: newBranch,
    repoSettings,
    commitMessage: `JACoB PR for Issue ${issue.title}`,
    issue,
    newPrTitle: `JACoB PR for Issue ${issue.title}`,
    newPrBody,
    newPrReviewers: issue.assignees.map((assignee) => assignee.login),
  });
}

interface FileContent {
  fileName: string;
  filePath: string;
  codeBlock: string;
}

export async function applyCodePatch(
  rootPath: string,
  filePath: string,
  patch: string,
  isNewFile = false,
): Promise<FileContent[]> {
  if (isNewFile) {
    return createNewFile(rootPath, filePath, patch);
  } else {
    return updateExistingFile(rootPath, filePath, patch);
  }
}
async function createNewFile(
  rootPath: string,
  filePath: string,
  patch: string,
): Promise<FileContent[]> {
  const files: FileContent[] = [];
  try {
    const fullFilePath = path.join(rootPath, filePath);
    const dirPath = path.dirname(fullFilePath);

    // Prepare the prompt for the LLM
    const userPrompt = `
I want to create a new file with the following patch:

${patch}

Please provide the complete file content based on this patch. Your response should:
1. Include the entire file content, not just the changed parts.
2. Remove any diff-specific syntax (like +, -, @@ lines).
3. Be surrounded by <file_content> tags.
4. Contain no additional commentary, explanations, or code blocks.

Here's an example of how your response should be formatted:

<file_content>
import React from 'react';

function App() {
  return (
    <div>
      <h1>Hello, World!</h1>
    </div>
  );
}

export default App;
</file_content>`;

    const systemPrompt = `You are an expert code creator. Your task is to generate the complete file content based on the given patch for a new file. Make sure to remove any diff-specific syntax and provide only the actual file content. Your response must be the complete file content surrounded by <file_content> tags, with no additional commentary or code blocks.`;

    // Call the LLM to generate the file content
    const rawFileContent = await sendSelfConsistencyChainOfThoughtGptRequest(
      userPrompt,
      systemPrompt,
    );

    if (rawFileContent) {
      // Extract content between <file_content> tags
      const contentMatch = rawFileContent.match(
        /<file_content>([\s\S]*)<\/file_content>/,
      );
      if (contentMatch?.[1]) {
        const fileContent = contentMatch[1].trim();

        // Create directory if it doesn't exist
        if (!fs.existsSync(dirPath)) {
          fs.mkdirSync(dirPath, { recursive: true });
        }

        // Write the new file
        fs.writeFileSync(fullFilePath, fileContent, "utf-8");
        console.log(`Successfully created new file ${filePath}`);

        files.push({
          fileName: path.basename(filePath),
          filePath,
          codeBlock: fileContent,
        });
      } else {
        throw new Error(
          "LLM response did not contain properly formatted file content",
        );
      }
    } else {
      throw new Error(`Failed to generate content for new file ${filePath}`);
    }
  } catch (error) {
    console.error(`Error creating new file ${filePath}:`, error);
  }

  return files;
}
async function updateExistingFile(
  rootPath: string,
  filePath: string,
  patch: string,
): Promise<FileContent[]> {
  const files: FileContent[] = [];
  try {
    // First, check to see if the file exists
    const fullFilePath = path.join(rootPath, filePath);
    if (!fs.existsSync(fullFilePath)) {
      console.error(`File ${filePath} does not exist`);
      return files;
    }
    // Read the existing file content
    const existingContent = fs.readFileSync(fullFilePath, "utf-8");
    const numberedContent = addLineNumbers(existingContent);

    // Prepare the prompt for the LLM
    const userPrompt = `
I have an existing file with the following content (line numbers added for reference):

${numberedContent}

I want to apply the following patch to this file:

${patch}

Please provide the updated file content after applying the patch. Your response should:
1. Include the entire file content, not just the changed parts.
2. Maintain the original line numbers.
3. Be surrounded by <file_content> tags.
4. Contain no additional commentary, explanations, or code blocks.

Here's an example of how your response should be formatted:

<file_content>
1| import React from 'react';
2| 
3| function App() {
4|   return (
5|     <div>
6|       <h1>Hello, World!</h1>
7|     </div>
8|   );
9| }
10| 
11| export default App;
</file_content>`;

    const systemPrompt = `You are an expert code editor. Your task is to apply the given patch to the existing file content and return the entire updated file content, including line numbers. Make sure to handle line numbers correctly, even if they are inconsistent in the patch. If a hunk in the patch cannot be applied, skip it and continue with the next one. Your response must be the complete file content surrounded by <file_content> tags, with no additional commentary or code blocks.`;

    // Call the LLM to apply the patch
    const rawUpdatedContent = await sendSelfConsistencyChainOfThoughtGptRequest(
      userPrompt,
      systemPrompt,
    );

    if (rawUpdatedContent) {
      // Extract content between <file_content> tags
      const contentMatch = rawUpdatedContent.match(
        /<file_content>([\s\S]*)<\/file_content>/,
      );
      if (contentMatch?.[1]) {
        const numberedUpdatedContent = contentMatch[1].trim();
        const updatedContent = removeLineNumbers(numberedUpdatedContent);

        fs.writeFileSync(fullFilePath, updatedContent, "utf-8");
        console.log(`Successfully updated ${filePath}`);
        files.push({
          fileName: path.basename(filePath),
          filePath,
          codeBlock: updatedContent,
        });
      } else {
        throw new Error(
          "LLM response did not contain properly formatted file content",
        );
      }
    } else {
      throw new Error(`Failed to apply patch to ${filePath}`);
    }
  } catch (error) {
    console.error(`Error processing ${filePath}:`, error);
  }

  return files;
}<|MERGE_RESOLUTION|>--- conflicted
+++ resolved
@@ -3,7 +3,6 @@
 import { getTypes, getImages } from "../analyze/sourceMap";
 import {
   parseTemplate,
-  constructNewOrEditSystemPrompt,
   type RepoSettings,
   type BaseEventData,
   getStyles,
@@ -14,20 +13,16 @@
 import { setNewBranch } from "../git/branch";
 import { checkAndCommit } from "./checkAndCommit";
 import { saveImages } from "../utils/images";
-<<<<<<< HEAD
-
-import { emitCodeEvent } from "../utils/events";
-import { getSnapshotUrl } from "~/app/utils";
-import { PlanningAgentActionType, createPlan } from "~/server/utils/agent";
-=======
+
 import {
   emitCodeEvent,
   emitPlanEvent,
   emitPlanStepEvent,
 } from "../utils/events";
 import { getSnapshotUrl } from "~/app/utils";
-import { createPlan, type Plan } from "~/server/utils/agent";
->>>>>>> b6096e30
+import { createPlan } from "~/server/utils/agent";
+import { PlanningAgentActionType } from "~/server/db/enums";
+
 import { sendSelfConsistencyChainOfThoughtGptRequest } from "../openai/utils";
 import { addCommitAndPush } from "../git/commit";
 import path from "path";
@@ -84,13 +79,7 @@
     if (!plan) {
       throw new Error("No plan generated");
     }
-<<<<<<< HEAD
-=======
     await emitPlanEvent({ ...baseEventData, plan });
-    if (originalPlan === undefined) {
-      originalPlan = plan;
-    }
->>>>>>> b6096e30
     if (!plan.steps?.length) {
       // No steps in the plan, so we're done
       break;
@@ -98,15 +87,12 @@
     let stepNumber = 0;
     for (const step of plan.steps.slice(0, maxSteps)) {
       stepNumber++;
-<<<<<<< HEAD
       const isNewFile = step.type === PlanningAgentActionType.CreateNewCode;
-=======
       await emitPlanStepEvent({ ...baseEventData, planStep: step });
       // const step = plan.steps[0];
       // if (!step) {
       //   throw new Error("No step generated");
       // }
->>>>>>> b6096e30
       console.log(
         `Step ${stepNumber}: ${step.title}\n\nFile: ${step.filePath}\n\nDetails: ${step.instructions}\n\nExit Criteria${step.exitCriteria}`,
       );
