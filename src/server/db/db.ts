--- conflicted
+++ resolved
@@ -3,21 +3,15 @@
 import { ProjectsTable } from "./tables/projects.table";
 import { TokensTable } from "./tables/tokens.table";
 import { EventsTable } from "./tables/events.table";
-<<<<<<< HEAD
+import { TodosTable } from "./tables/todos.table";
 import { UsersTable } from "./tables/users.table";
 import { AccountsTable } from "./tables/accounts.table";
-=======
-import { TodosTable } from "./tables/todos.table";
->>>>>>> 93990f5d
 
 export const db = orchidORM(config.database, {
   projects: ProjectsTable,
   tokens: TokensTable,
   events: EventsTable,
-<<<<<<< HEAD
+  todos: TodosTable,
   users: UsersTable,
   accounts: AccountsTable,
-=======
-  todos: TodosTable,
->>>>>>> 93990f5d
 });