--- conflicted
+++ resolved
@@ -272,7 +272,36 @@
   return rangeMap;
 }
 
-<<<<<<< HEAD
+export function applyCodePatch(rootPath: string, patch: string) {
+  return new Promise<void>((resolve, reject) => {
+    applyPatches(patch, {
+      loadFile: (index, callback) => {
+        if (!index.oldFileName) {
+          return callback(new Error("oldFileName is required"), "");
+        }
+        const data = fs
+          .readFileSync(path.join(rootPath, index.oldFileName))
+          .toString();
+        callback(null, data);
+      },
+      patched: (index, content, callback) => {
+        if (!index.newFileName) {
+          return callback(new Error("newFileName is required"));
+        }
+        fs.writeFileSync(path.join(rootPath, index.newFileName), content);
+        callback(null);
+      },
+      complete: (err) => {
+        if (err) {
+          reject(err);
+        } else {
+          resolve();
+        }
+      },
+    });
+  });
+}
+
 const exec = promisify(execCallback);
 
 const isTextFile = async (filePath: string): Promise<boolean> => {
@@ -365,35 +394,4 @@
     line.replace(/^\d+\|\s?$/, "").replace(/^\d+\|\s/, ""),
   );
   return originalLines.join("\n");
-};
-=======
-export function applyCodePatch(rootPath: string, patch: string) {
-  return new Promise<void>((resolve, reject) => {
-    applyPatches(patch, {
-      loadFile: (index, callback) => {
-        if (!index.oldFileName) {
-          return callback(new Error("oldFileName is required"), "");
-        }
-        const data = fs
-          .readFileSync(path.join(rootPath, index.oldFileName))
-          .toString();
-        callback(null, data);
-      },
-      patched: (index, content, callback) => {
-        if (!index.newFileName) {
-          return callback(new Error("newFileName is required"));
-        }
-        fs.writeFileSync(path.join(rootPath, index.newFileName), content);
-        callback(null);
-      },
-      complete: (err) => {
-        if (err) {
-          reject(err);
-        } else {
-          resolve();
-        }
-      },
-    });
-  });
-}
->>>>>>> c771d04d
+};