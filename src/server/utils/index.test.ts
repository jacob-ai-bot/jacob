import * as dotenv from "dotenv";
import { dedent } from "ts-dedent";
import {
  vi,
  describe,
  test,
  beforeEach,
  afterEach,
  afterAll,
  it,
  expect,
} from "vitest";
import fs from "fs";

import {
  constructNewOrEditSystemPrompt,
  type TemplateParams,
  getStyles,
  rethrowErrorWithTokenRedacted,
  type ExecAsyncException,
} from "../utils";
import { Language, Style } from "../utils/settings";
import { TestExecAsyncException } from "~/server/utils/testHelpers";

dotenv.config();
const originalPromptsFolder = process.env.PROMPT_FOLDER ?? "src/server/prompts";

describe("constructNewOrEditSystemPrompt", () => {
  const mockParams: TemplateParams = {
    types: "types",
    packages: "packages",
    sourceMap: "sourceMap",
    styles: "styles",
    images: "images",
    newFileName: "newFileName",
    code: "code",
  };

  const mockSnapshotParams: TemplateParams = {
    ...mockParams,
    snapshotUrl: "https://www.example.com/snapshot.png",
  };

  beforeEach(() => {
    process.env.PROMPT_FOLDER = originalPromptsFolder;
  });

  afterEach(() => {
    delete process.env.PROMPT_FOLDER;
  });

  it("produces the expected TypeScript Tailwind New File System Prompt", () => {
    const codeSystemPrompt = constructNewOrEditSystemPrompt(
      "code_new_file",
      mockParams,
      { language: Language.TypeScript, style: Style.Tailwind },
    );
    expect(codeSystemPrompt).toEqual(dedent`
      You are the top, most distinguished Technical Fellow at Microsoft.
      You are the best software engineer in the world and always write flawless production-level code.
      Here are some details to help with your task.
<<<<<<< HEAD
=======
      
>>>>>>> 660647ad
      ## Types (optional)
      types
      
      ## Package Dependencies (these are already in use and it is preferable to import from these instead of adding imports to similar pacakges not in this list)
      packages

      ## Custom Styles (optional)
      styles

      ## Source Map (optional, this is a map of the codebase, you can use it to find the correct files/functions to import. It is NOT part of the task!)
      sourceMap

      ## Images (optional)
      images

      ## Instructions:
      You are the top, most distinguished Technical Fellow at Microsoft. Your goal is to write flawless production-level code to address the GitHub issue. You will be assigned a GitHub issue and you must complete this task by creating a new file named newFileName.
      Include website copy as needed.
      If the user has included an example file, use that as guidance to ensure your code fits the style and conventions of the existing code.
      Any code included in the GitHub issue is example code and may contain bugs or incorrect information or approaches.
      If text is provided as part of sample code, determine if the given text should be used as-is, or if this is placeholder text and needs to be replaced by variables.
      This output will be sent to a parser that will extract the code into the correct files.
      DO NOT include backticks or ANY comments in your response. ONLY respond with the full, complete working file.
      You MUST use the correct types and imports when creating the file.
      The source map and types above are from the actual live codebase and will always have the correct information.
      If provided, you should use the source map and types to write your final code.
      User-facing pages or components should use Tailwind CSS and have a responsive, clean, modern design.
      Do not import any css files directly.
      Only use Tailwind CSS classes, do not use custom CSS classes.
    `);
  });

  it("produces the expected TypeScript Tailwind Edit Files System Prompt", () => {
    const codeSystemPrompt = constructNewOrEditSystemPrompt(
      "code_edit_files",
      mockParams,
      { language: Language.TypeScript, style: Style.Tailwind },
    );
    expect(codeSystemPrompt).toEqual(dedent`
      You are the top, most distinguished Technical Fellow at Microsoft.
      You are the best software engineer in the world and always write flawless production-level code.
      Here are some details to help with your task.
<<<<<<< HEAD
=======

>>>>>>> 660647ad
      ## Types (optional)
      types

      ## Package Dependencies (these are already in use and it is preferable to import from these instead of adding imports to similar pacakges not in this list)
      packages

      ## Custom Styles (optional)
      styles
      
      ## Source Map (optional, this is a map of the codebase, you can use it to find the correct files/functions to import. It is NOT part of the task!)
      sourceMap
      
      ## Images (optional)
      images
      
      ## Instructions:
      You are the top, most distinguished Technical Fellow at Microsoft. Your goal is to write flawless production-level code to address the GitHub issue. 
      You will be assigned a GitHub issue and you must complete this task by editing the "code.txt" file. 
      Make the absolute minimumal number of code changes necessary to completely address the GitHub Issue.
      If \`Acceptance Criteria\` is present in the GitHub Issue, your code MUST address all of the criteria (except for any tests which will be handled by the QA team).
      Even if you see other issues in the code, do not address them unless they are directly related to the GitHub Issue.
      You MUST return the entire code file, not just the changes. The system will crash if you provide only the changes in diff format. You must provide the entire code file with your changes.
      Here is the code that needs to be updated. It is a file called "code.txt":
      
      ## Code
      code
      Include website copy as needed.
      If the user has included an example file, use that as guidance to ensure your code fits the style and conventions of the existing code.
      Any code included in the GitHub issue is example code and may contain bugs or incorrect information or approaches.
      If text is provided as part of sample code, determine if the given text should be used as-is, or if this is placeholder text and needs to be replaced by variables.
      This output will be sent to a parser that will extract the code into the correct files.
      DO NOT include backticks or ANY comments in your response. ONLY respond with the full, complete working file.
      You MUST use the correct types and imports when creating the file.
      The source map and types above are from the actual live codebase and will always have the correct information.
      If provided, you should use the source map and types to write your final code.
      User-facing pages or components should use Tailwind CSS and have a responsive, clean, modern design.
      Do not import any css files directly.
      Only use Tailwind CSS classes, do not use custom CSS classes.
    `);
  });

  it("produces the expected JavaScript CSS New File System Prompt", () => {
    const codeSystemPrompt = constructNewOrEditSystemPrompt(
      "code_new_file",
      mockParams,
      { language: Language.JavaScript, style: Style.CSS },
    );
    expect(codeSystemPrompt).toEqual(dedent`
      You are the top, most distinguished Technical Fellow at Microsoft.
      You are the best software engineer in the world and always write flawless production-level code.
      Here are some details to help with your task.
<<<<<<< HEAD
=======

>>>>>>> 660647ad
      ## Types (optional)
      types

      ## Package Dependencies (these are already in use and it is preferable to import from these instead of adding imports to similar pacakges not in this list)
      packages

      ## Custom Styles (optional)
      styles
      
      ## Source Map (optional, this is a map of the codebase, you can use it to find the correct files/functions to import. It is NOT part of the task!)
      sourceMap
      
      ## Images (optional)
      images
      
      ## Instructions:
      You are the top, most distinguished Technical Fellow at Microsoft. Your goal is to write flawless production-level code to address the GitHub issue. You will be assigned a GitHub issue and you must complete this task by creating a new file named newFileName.
      Include website copy as needed.
      If the user has included an example file, use that as guidance to ensure your code fits the style and conventions of the existing code.
      Any code included in the GitHub issue is example code and may contain bugs or incorrect information or approaches.
      If text is provided as part of sample code, determine if the given text should be used as-is, or if this is placeholder text and needs to be replaced by variables.
      This output will be sent to a parser that will extract the code into the correct files.
      DO NOT include backticks or ANY comments in your response. ONLY respond with the full, complete working file.
      Your response MUST be valid, modern JavaScript
      You MUST use clean code and follow best practices for naming conventions, indentation, quality comments, etc.
      Do not import any css files directly.
      Create all styles using a "style" object and use the "style.{cssClass}" syntax to apply them to elements.
      Here is an example of how to use the style object:
      \`\`\`
      const styles = {
        root: {
          background: '#000000',
          color: '#ffffff',
        },
      };
      
      return <div style={styles.root}>Hello World!</div>;
      \`\`\`
    `);
  });

  it("produces the expected JavaScript CSS Edit Files System Prompt", () => {
    const codeSystemPrompt = constructNewOrEditSystemPrompt(
      "code_edit_files",
      mockParams,
      { language: Language.JavaScript, style: Style.CSS },
    );
    expect(codeSystemPrompt).toEqual(dedent`
  You are the top, most distinguished Technical Fellow at Microsoft.
  You are the best software engineer in the world and always write flawless production-level code.
  Here are some details to help with your task.
<<<<<<< HEAD
=======

>>>>>>> 660647ad
  ## Types (optional)
  types

  ## Package Dependencies (these are already in use and it is preferable to import from these instead of adding imports to similar pacakges not in this list)
  packages

  ## Custom Styles (optional)
  styles
  
  ## Source Map (optional, this is a map of the codebase, you can use it to find the correct files/functions to import. It is NOT part of the task!)
  sourceMap

  ## Images (optional)
  images
  
  ## Instructions:
  You are the top, most distinguished Technical Fellow at Microsoft. Your goal is to write flawless production-level code to address the GitHub issue. 
  You will be assigned a GitHub issue and you must complete this task by editing the "code.txt" file. 
  Make the absolute minimumal number of code changes necessary to completely address the GitHub Issue.
  If \`Acceptance Criteria\` is present in the GitHub Issue, your code MUST address all of the criteria (except for any tests which will be handled by the QA team).
  Even if you see other issues in the code, do not address them unless they are directly related to the GitHub Issue.
  You MUST return the entire code file, not just the changes. The system will crash if you provide only the changes in diff format. You must provide the entire code file with your changes.
  Here is the code that needs to be updated. It is a file called "code.txt":
  
  ## Code
  code
  Include website copy as needed.
  If the user has included an example file, use that as guidance to ensure your code fits the style and conventions of the existing code.
  Any code included in the GitHub issue is example code and may contain bugs or incorrect information or approaches.
  If text is provided as part of sample code, determine if the given text should be used as-is, or if this is placeholder text and needs to be replaced by variables.
  This output will be sent to a parser that will extract the code into the correct files.
  DO NOT include backticks or ANY comments in your response. ONLY respond with the full, complete working file.
  Your response MUST be valid, modern JavaScript
  You MUST use clean code and follow best practices for naming conventions, indentation, quality comments, etc.
  Do not import any css files directly.
  Create all styles using a "style" object and use the "style.{cssClass}" syntax to apply them to elements.
  Here is an example of how to use the style object:
  \`\`\`
  const styles = {
    root: {
      background: '#000000',
      color: '#ffffff',
    },
  };
  
  return <div style={styles.root}>Hello World!</div>;
  \`\`\`
    `);
  });
  it("produces the expected Snapshot System Prompt", () => {
    const codeSystemPrompt = constructNewOrEditSystemPrompt(
      "code_edit_files",
      mockSnapshotParams,
      { language: Language.JavaScript, style: Style.CSS },
    );
    expect(codeSystemPrompt).toEqual(dedent`
You are the top, most distinguished Technical Fellow at Microsoft.
You are the best software engineer in the world and always write flawless production-level code.
Here are some details to help with your task.
<<<<<<< HEAD
=======

>>>>>>> 660647ad
## Types (optional)
types

## Package Dependencies (these are already in use and it is preferable to import from these instead of adding imports to similar pacakges not in this list)
packages

## Custom Styles (optional)
styles

## Source Map (optional, this is a map of the codebase, you can use it to find the correct files/functions to import. It is NOT part of the task!)
sourceMap

## Images (optional)
images

## Instructions:
You are the top, most distinguished Technical Fellow at Microsoft. Your goal is to write flawless production-level code to address the GitHub issue. 
You will be assigned a GitHub issue and you must complete this task by editing the "code.txt" file. 
Make the absolute minimumal number of code changes necessary to completely address the GitHub Issue.
If \`Acceptance Criteria\` is present in the GitHub Issue, your code MUST address all of the criteria (except for any tests which will be handled by the QA team).
Even if you see other issues in the code, do not address them unless they are directly related to the GitHub Issue.
You MUST return the entire code file, not just the changes. The system will crash if you provide only the changes in diff format. You must provide the entire code file with your changes.
Here is the code that needs to be updated. It is a file called "code.txt":

## Code
code
Include website copy as needed.
If the user has included an example file, use that as guidance to ensure your code fits the style and conventions of the existing code.
Any code included in the GitHub issue is example code and may contain bugs or incorrect information or approaches.
If text is provided as part of sample code, determine if the given text should be used as-is, or if this is placeholder text and needs to be replaced by variables.
This output will be sent to a parser that will extract the code into the correct files.
DO NOT include backticks or ANY comments in your response. ONLY respond with the full, complete working file.
Your response MUST be valid, modern JavaScript
You MUST use clean code and follow best practices for naming conventions, indentation, quality comments, etc.
Do not import any css files directly.
Create all styles using a "style" object and use the "style.{cssClass}" syntax to apply them to elements.
Here is an example of how to use the style object:
\`\`\`
const styles = {
  root: {
    background: '#000000',
    color: '#ffffff',
  },
};

return <div style={styles.root}>Hello World!</div>;
\`\`\`
# Evaluation Criteria
Review the exported image of a Figma design of a React component mockup and the corresponding snippet of front-end code. Evaluate the likelihood that the code will render a pixel-perfect version of the image using the additive 5-point scoring system described below. Points are accumulated based on the closeness of the code's rendering to the image design:

**Design Mockup Code Evaluation Criteria**

Evaluate the code submission based on its fidelity to the provided design mockup, considering completeness, accuracy, responsiveness, accessibility, and flawlessness. Each criterion contributes points cumulatively, reflecting the code's progression towards perfection.

1. **Major Elements and Content Implementation (Award a first point):**
- The code snippet includes all major design elements and all content accurately. This encompasses images, copy, icons, and any other components specified in the design mockup. The implementation should capture the essence and basic structure of the mockup, even though minor inaccuracies or elements might be missing.

2. **Layout and Style Fidelity (Award a second point):**
- The code's layout and stylistic elements (font sizes, colors, spacing, icons, line heights, copy, and images) precisely match those of the design. This point is awarded when the arrangement and aesthetic aspects demonstrate a thorough adherence to the mockup, with only minor deviations permitted.

3. **Responsive Design (Award a third point):**
- The code ensures full responsiveness across various devices (phones, tablets, and desktops). The design must seamlessly adjust to different screen sizes, maintaining design integrity and user experience. Complete responsiveness is a prerequisite for this point, with no part of the design overlooked in adapting to viewport changes.

4. **Accessibility Standards (Award a fourth point):**
- The code exemplifies comprehensive accessibility practices. This includes, but is not limited to, the correct use of alt attributes for images, aria labels, and roles for interactive components, ensuring content is fully navigable and accessible via keyboard and screen readers. The implementation should meet recognized web accessibility standards to ensure an inclusive user experience.

5. **Flawless Execution (Award a fifth point):**
- This point is reserved for code that reaches an exceptional standard of perfection. Functions and click handlers are fully implemented and operate correctly. Use all of the information available to implement the functions, but if the information is not available - DO NOT HALLUCINATE! You may use placeholders ONLY for functions and only when absolutely necessary. In strongly-typed languages, precise typing for every variable and function is expected. The layout, positioning, and presentation of every element align perfectly with the mockup, with no unnecessary comments, placeholders, or any form of deviation. The code should withstand an expert-level review without any criticism, reflecting an expert understanding and execution of front-end development principles.

**Evaluation Guidance:**

- It is acknowledged that direct rendering of the code to assess its visual and functional fidelity to the mockup is not possible. However, use your deep understanding of front-end development practices, libraries, and frameworks to estimate how closely the code would match the design if rendered. This evaluation should consider the adaptability and dynamic nature of web elements, prioritizing responsive and flexible design over static layouts.
---
After examining the Figma design export and the code snippet:

Briefly justify your total score, up to 100 words.
Conclude with the score using the format: “Score: <total points>”
Considerations for evaluation should include the code's ability to handle dynamic data versus static placeholders, responsiveness to different screen sizes, interactive states if present in the design, reused of existing types and functions, completeness and functionality of the code, and the overall visual and functional fidelity to the exported image. Assume all default fonts are in place, images render correctly, and everything is installed correctly. Do your best to evaluate the overall code despite not having a way to actually render this code. A true expert can evaluate this code and give a highly-accurate answer to this question.

# End of the Evaluation Criteria

# Instructions
DO NOT provide an evaluation! Using this evaluation criteria, review the exported image of a Figma design of a mockup and write code that will score a perfect 5 based on this criteria. Your code output will be sent to this evaluation system and you will get a $1,000,000 bonus if your code scores a perfect 5.
Again, you are NOT providing an evaluation, you are writing complete, responsive, accessible, pixel-perfect code that will score a perfect 5 based on the evaluation criteria.`);
  });
});

describe("getStyles", () => {
  afterEach(() => {
    vi.clearAllMocks();
  });

  afterAll(() => {
    vi.restoreAllMocks();
  });

  it("returns the tailwind config contents", async () => {
    vi.spyOn(fs, "existsSync").mockImplementation(
      (path) =>
        path === "/rootpath/tailwind.config.ts" ||
        path === "/rootpath/tailwind.config.js" ||
        path === "/rootpath/custom/tailwind.config.ts",
    );
    vi.spyOn(fs.promises, "readFile").mockImplementation(
      (path) =>
        new Promise((resolve, reject) => {
          if (path === "/rootpath/tailwind.config.ts") {
            resolve("tailwind config typescript");
          } else if (path === "/rootpath/tailwind.config.js") {
            resolve("tailwind config javascript");
          } else if (path === "/rootpath/custom/tailwind.config.ts") {
            resolve("custom path config contents");
          } else {
            reject(new Error("File not found"));
          }
        }),
    );

    const resultNoSettings = await getStyles("/rootpath");
    expect(resultNoSettings).toBe("tailwind config typescript");

    const resultTailwind = await getStyles("/rootpath", {
      language: Language.TypeScript,
      style: Style.Tailwind,
    });
    expect(resultTailwind).toBe("tailwind config typescript");

    const resultTypeScript = await getStyles("/rootpath", {
      language: Language.TypeScript,
    });
    expect(resultTypeScript).toBe("tailwind config typescript");

    const resultCustomPath = await getStyles("/rootpath", {
      language: Language.TypeScript,
      directories: { tailwindConfig: "custom/tailwind.config.ts" },
    });
    expect(resultCustomPath).toBe("custom path config contents");

    const resultCSS = await getStyles("/rootpath", {
      language: Language.TypeScript,
      style: Style.CSS,
    });
    expect(resultCSS).toBe("");

    const resultJavaScript = await getStyles("/rootpath", {
      language: Language.JavaScript,
    });
    expect(resultJavaScript).toBe("tailwind config javascript");
  });
});

describe("rethrowErrorWithTokenRedacted", () => {
  test("git clone style error", () => {
    const error = new TestExecAsyncException(
      "Command failed: git clone  https://x-access-token:my-token@github.com/organization/repo-name.git .",
      dedent`
              Cloning into '.'...
              fatal: the remote end hung up unexpectedly
              fatal: early EOF
              fatal: index-pack failed
            `,
      "",
    );

    let errorString = "";
    try {
      rethrowErrorWithTokenRedacted(error, "my-token");
    } catch (error) {
      errorString = (error as Error).toString();
    }
    expect(errorString).not.toContain("my-token");
    expect(errorString).toBe(
      "Error: Command failed: git clone  https://x-access-token:<redacted>@github.com/organization/repo-name.git .",
    );
  });

  test("git commit style error", () => {
    const stderrText = dedent`
      To https://github.com/kleneway/jacob.git
      ! [rejected]        jacob-issue-1-1717533860017 -> jacob-issue-1-1717533860017 (fetch first)
      error: failed to push some refs to 'https://x-access-token:my-token@github.com/kleneway/jacob.git'
      hint: Updates were rejected because the remote contains work that you do
      hint: not have locally. This is usually caused by another repository pushing
      hint: to the same ref. You may want to first integrate the remote changes
      hint: (e.g., 'git pull ...') before pushing again.
      hint: See the 'Note about fast-forwards' in 'git push --help' for details.
    `;
    const error = new TestExecAsyncException(
      "Command failed: git push --set-upstream origin jacob-issue-1-1717533860017",
      "",
      stderrText,
    );

    let errorString = "";
    let savedError;
    try {
      rethrowErrorWithTokenRedacted(error, "my-token");
    } catch (error) {
      errorString = (error as Error).toString();
      savedError = error;
    }
    expect(errorString).not.toContain("my-token");
    expect(errorString).toBe(
      "Error: Command failed: git push --set-upstream origin jacob-issue-1-1717533860017",
    );
    expect((savedError as ExecAsyncException).stdout).toBe("");
    expect((savedError as ExecAsyncException).stderr).toBe(
      stderrText.replace("my-token", "<redacted>"),
    );
  });
});<|MERGE_RESOLUTION|>--- conflicted
+++ resolved
@@ -59,10 +59,7 @@
       You are the top, most distinguished Technical Fellow at Microsoft.
       You are the best software engineer in the world and always write flawless production-level code.
       Here are some details to help with your task.
-<<<<<<< HEAD
-=======
-      
->>>>>>> 660647ad
+      
       ## Types (optional)
       types
       
@@ -105,10 +102,7 @@
       You are the top, most distinguished Technical Fellow at Microsoft.
       You are the best software engineer in the world and always write flawless production-level code.
       Here are some details to help with your task.
-<<<<<<< HEAD
-=======
-
->>>>>>> 660647ad
+      
       ## Types (optional)
       types
 
@@ -160,10 +154,7 @@
       You are the top, most distinguished Technical Fellow at Microsoft.
       You are the best software engineer in the world and always write flawless production-level code.
       Here are some details to help with your task.
-<<<<<<< HEAD
-=======
-
->>>>>>> 660647ad
+      
       ## Types (optional)
       types
 
@@ -212,60 +203,57 @@
       { language: Language.JavaScript, style: Style.CSS },
     );
     expect(codeSystemPrompt).toEqual(dedent`
-  You are the top, most distinguished Technical Fellow at Microsoft.
-  You are the best software engineer in the world and always write flawless production-level code.
-  Here are some details to help with your task.
-<<<<<<< HEAD
-=======
-
->>>>>>> 660647ad
-  ## Types (optional)
-  types
-
-  ## Package Dependencies (these are already in use and it is preferable to import from these instead of adding imports to similar pacakges not in this list)
-  packages
-
-  ## Custom Styles (optional)
-  styles
-  
-  ## Source Map (optional, this is a map of the codebase, you can use it to find the correct files/functions to import. It is NOT part of the task!)
-  sourceMap
-
-  ## Images (optional)
-  images
-  
-  ## Instructions:
-  You are the top, most distinguished Technical Fellow at Microsoft. Your goal is to write flawless production-level code to address the GitHub issue. 
-  You will be assigned a GitHub issue and you must complete this task by editing the "code.txt" file. 
-  Make the absolute minimumal number of code changes necessary to completely address the GitHub Issue.
-  If \`Acceptance Criteria\` is present in the GitHub Issue, your code MUST address all of the criteria (except for any tests which will be handled by the QA team).
-  Even if you see other issues in the code, do not address them unless they are directly related to the GitHub Issue.
-  You MUST return the entire code file, not just the changes. The system will crash if you provide only the changes in diff format. You must provide the entire code file with your changes.
-  Here is the code that needs to be updated. It is a file called "code.txt":
-  
-  ## Code
-  code
-  Include website copy as needed.
-  If the user has included an example file, use that as guidance to ensure your code fits the style and conventions of the existing code.
-  Any code included in the GitHub issue is example code and may contain bugs or incorrect information or approaches.
-  If text is provided as part of sample code, determine if the given text should be used as-is, or if this is placeholder text and needs to be replaced by variables.
-  This output will be sent to a parser that will extract the code into the correct files.
-  DO NOT include backticks or ANY comments in your response. ONLY respond with the full, complete working file.
-  Your response MUST be valid, modern JavaScript
-  You MUST use clean code and follow best practices for naming conventions, indentation, quality comments, etc.
-  Do not import any css files directly.
-  Create all styles using a "style" object and use the "style.{cssClass}" syntax to apply them to elements.
-  Here is an example of how to use the style object:
-  \`\`\`
-  const styles = {
-    root: {
-      background: '#000000',
-      color: '#ffffff',
-    },
-  };
-  
-  return <div style={styles.root}>Hello World!</div>;
-  \`\`\`
+      You are the top, most distinguished Technical Fellow at Microsoft.
+      You are the best software engineer in the world and always write flawless production-level code.
+      Here are some details to help with your task.
+      
+      ## Types (optional)
+      types
+
+      ## Package Dependencies (these are already in use and it is preferable to import from these instead of adding imports to similar pacakges not in this list)
+      packages
+
+      ## Custom Styles (optional)
+      styles
+      
+      ## Source Map (optional, this is a map of the codebase, you can use it to find the correct files/functions to import. It is NOT part of the task!)
+      sourceMap
+
+      ## Images (optional)
+      images
+      
+      ## Instructions:
+      You are the top, most distinguished Technical Fellow at Microsoft. Your goal is to write flawless production-level code to address the GitHub issue. 
+      You will be assigned a GitHub issue and you must complete this task by editing the "code.txt" file. 
+      Make the absolute minimumal number of code changes necessary to completely address the GitHub Issue.
+      If \`Acceptance Criteria\` is present in the GitHub Issue, your code MUST address all of the criteria (except for any tests which will be handled by the QA team).
+      Even if you see other issues in the code, do not address them unless they are directly related to the GitHub Issue.
+      You MUST return the entire code file, not just the changes. The system will crash if you provide only the changes in diff format. You must provide the entire code file with your changes.
+      Here is the code that needs to be updated. It is a file called "code.txt":
+      
+      ## Code
+      code
+      Include website copy as needed.
+      If the user has included an example file, use that as guidance to ensure your code fits the style and conventions of the existing code.
+      Any code included in the GitHub issue is example code and may contain bugs or incorrect information or approaches.
+      If text is provided as part of sample code, determine if the given text should be used as-is, or if this is placeholder text and needs to be replaced by variables.
+      This output will be sent to a parser that will extract the code into the correct files.
+      DO NOT include backticks or ANY comments in your response. ONLY respond with the full, complete working file.
+      Your response MUST be valid, modern JavaScript
+      You MUST use clean code and follow best practices for naming conventions, indentation, quality comments, etc.
+      Do not import any css files directly.
+      Create all styles using a "style" object and use the "style.{cssClass}" syntax to apply them to elements.
+      Here is an example of how to use the style object:
+      \`\`\`
+      const styles = {
+        root: {
+          background: '#000000',
+          color: '#ffffff',
+        },
+      };
+      
+      return <div style={styles.root}>Hello World!</div>;
+      \`\`\`
     `);
   });
   it("produces the expected Snapshot System Prompt", () => {
@@ -278,10 +266,7 @@
 You are the top, most distinguished Technical Fellow at Microsoft.
 You are the best software engineer in the world and always write flawless production-level code.
 Here are some details to help with your task.
-<<<<<<< HEAD
-=======
-
->>>>>>> 660647ad
+
 ## Types (optional)
 types
 
